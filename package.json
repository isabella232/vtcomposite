--- conflicted
+++ resolved
@@ -1,12 +1,7 @@
 {
   "name": "@mapbox/vtcomposite",
-<<<<<<< HEAD
-  "version": "0.1.1",
+  "version": "0.2.0",
   "description": "Compositing operations on Vector Tiles (c++ bindings using N-API)",
-=======
-  "version": "0.1.3",
-  "description": "Skeleton for bindings to C++ libraries for Node.js using NAN",
->>>>>>> 8cf06ea2
   "url": "http://github.com/mapbox/vtcomposite",
   "main": "./lib/index.js",
   "repository": {
@@ -15,20 +10,13 @@
   },
   "scripts": {
     "test": "tape test/*.test.js",
-    "install": "node-pre-gyp install --fallback-to-build",
     "docs": "documentation build src/standalone_async/*.cpp src/standalone/*.cpp src/object_sync/*.cpp src/object_async/*.cpp --polyglot -f md -o API.md"
   },
   "author": "Mapbox",
   "license": "ISC",
   "dependencies": {
-<<<<<<< HEAD
     "mason-js-sdk": "^0.1.4",
-    "node-addon-api": "^1.5.0",
-    "node-pre-gyp": "~0.10.2"
-=======
-    "nan": "^2.11.1",
-    "node-pre-gyp": "^0.12.0"
->>>>>>> 8cf06ea2
+    "node-addon-api": "^1.5.0"
   },
   "devDependencies": {
     "@mapbox/cloudfriend": "^1.9.1",
