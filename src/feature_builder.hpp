--- conflicted
+++ resolved
@@ -170,47 +170,32 @@
         vtzero::decode_linestring_geometry(feature.geometry(), detail::line_string_handler<coordinate_type>(multi_line, dx_, dy_, zoom_factor_));
         std::vector<mapbox::geometry::line_string<coordinate_type>> result;
         boost::geometry::intersection(multi_line, bbox_, result);
-<<<<<<< HEAD
         if (!result.empty())
         {
-            bool valid = false;
             vtzero::linestring_feature_builder feature_builder{layer_builder_};
             feature_builder.copy_id(feature);
+            bool valid = false;
             for (auto const& l : result)
             {
+                valid = false;
                 if (l.size() > 1)
                 {
-                    valid = true;
                     feature_builder.add_linestring(static_cast<unsigned>(l.size()));
-                    for (auto const& pt : l)
+                    auto itr = l.cbegin();
+                    auto last_pt = *itr++;
+                    feature_builder.set_point(static_cast<int>(last_pt.x), static_cast<int>(last_pt.y));
+                    for (auto const& end = l.end(); itr != end; ++itr)
                     {
-                        feature_builder.set_point(static_cast<int>(pt.x), static_cast<int>(pt.y));
-=======
-
-        vtzero::linestring_feature_builder feature_builder{layer_builder_};
-        feature_builder.copy_id(feature);
-        bool valid = false;
-        for (auto const& l : result)
-        {
-            valid = false;
-            if (l.size() > 1)
-            {
-                feature_builder.add_linestring(static_cast<unsigned>(l.size()));
-                auto itr = l.cbegin();
-                auto last_pt = *itr++;
-                feature_builder.set_point(static_cast<int>(last_pt.x), static_cast<int>(last_pt.y));
-                for (auto const& end = l.end(); itr != end; ++itr)
-                {
-                    if (*itr != last_pt)
-                    {
-                        valid = true;
-                        feature_builder.set_point(static_cast<int>(itr->x), static_cast<int>(itr->y));
-                        last_pt = *itr;
->>>>>>> e589565d
+                        if (*itr != last_pt)
+                        {
+                            valid = true;
+                            feature_builder.set_point(static_cast<int>(itr->x), static_cast<int>(itr->y));
+                            last_pt = *itr;
+                        }
                     }
-                }
+              }
+              if (valid) finalize(feature_builder, feature);
             }
-            if (valid) finalize(feature_builder, feature);
         }
     }
     void apply_geometry_polygon(vtzero::feature const& feature)
