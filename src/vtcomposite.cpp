// vtcomposite
#include "vtcomposite.hpp"
#include "feature_builder.hpp"
#include "module_utils.hpp"
#include "zxy_math.hpp"
// gzip-hpp
#include <gzip/compress.hpp>
#include <gzip/decompress.hpp>
#include <gzip/utils.hpp>
// vtzero
#include <vtzero/builder.hpp>
#include <vtzero/vector_tile.hpp>
// geometry.hpp
#include <mapbox/geometry/box.hpp>
#include <mapbox/geometry/for_each_point.hpp>
#include <mapbox/geometry/point.hpp>
// stl
#include <algorithm>

namespace vtile {

static constexpr unsigned MVT_VERSION_1 = 1u;

struct TileObject
{
    TileObject(int z0,
               int x0,
               int y0,
               Napi::Buffer<char> const& buffer)
        : z{z0},
          x{x0},
          y{y0},
          data{buffer.Data(), buffer.Length()},
          buffer_ref{Napi::Persistent(buffer)}
    {
    }

    ~TileObject()
    {
        buffer_ref.Reset();
    }

    // non-copyable
    TileObject(TileObject const&) = delete;
    TileObject& operator=(TileObject const&) = delete;

    int z;
    int x;
    int y;
    vtzero::data_view data;
    Napi::Reference<Napi::Buffer<char>> buffer_ref;
};

struct BatonType
{
    explicit BatonType(std::size_t num_tiles)
    {
        tiles.reserve(num_tiles);
    }

    // non-copyable
    BatonType(BatonType const&) = delete;
    BatonType& operator=(BatonType const&) = delete;

    // members
    std::vector<std::unique_ptr<TileObject>> tiles{};
    int z{};
    int x{};
    int y{};
    int buffer_size = 0;
    bool compress = false;
};

namespace {

template <typename FeatureBuilder>
struct build_feature_from_v1
{
    explicit build_feature_from_v1(FeatureBuilder& builder)
        : builder_(builder) {}

    bool operator()(vtzero::feature const& feature)
    {
        try
        {
            builder_.apply(feature);
        }
        catch (vtzero::geometry_exception const& ex)
        {
            std::cerr << "Skipping feature with malformed geometry (v1): " << ex.what() << std::endl;
        }
        return true;
    }
    FeatureBuilder& builder_;
};

template <typename FeatureBuilder>
struct build_feature_from_v2
{
    explicit build_feature_from_v2(FeatureBuilder& builder)
        : builder_(builder) {}

    bool operator()(vtzero::feature const& feature)
    {
        builder_.apply(feature);
        return true;
    }
    FeatureBuilder& builder_;
};

} // namespace

struct CompositeWorker : Napi::AsyncWorker
{
    using Base = Napi::AsyncWorker;

    CompositeWorker(std::unique_ptr<BatonType>&& baton_data, Napi::Function& cb)
        : Base(cb),
          baton_data_{std::move(baton_data)},
          output_buffer_{std::make_unique<std::string>()} {}

    void Execute() override
    {
        try
        {
            vtzero::tile_builder builder;
            std::vector<vtzero::data_view> names;

            int const buffer_size = baton_data_->buffer_size;
            int const target_z = baton_data_->z;
            int const target_x = baton_data_->x;
            int const target_y = baton_data_->y;

            std::vector<std::unique_ptr<std::vector<char>>> buffer_cache;

            for (auto const& tile_obj : baton_data_->tiles)
            {
                if (vtile::within_target(*tile_obj, target_z, target_x, target_y))
                {
                    vtzero::data_view tile_view{};
                    if (gzip::is_compressed(tile_obj->data.data(), tile_obj->data.size()))
                    {
                        buffer_cache.push_back(std::make_unique<std::vector<char>>());
                        gzip::Decompressor decompressor;
                        decompressor.decompress(*buffer_cache.back(), tile_obj->data.data(), tile_obj->data.size());
                        tile_view = protozero::data_view{buffer_cache.back()->data(), buffer_cache.back()->size()};
                    }
                    else
                    {
                        tile_view = tile_obj->data;
                    }

                    int zoom_factor = 1 << (target_z - tile_obj->z);
                    vtzero::vector_tile tile{tile_view};
                    while (auto layer = tile.next_layer())
                    {
                        vtzero::data_view const name = layer.name();
                        unsigned const version = layer.version();
                        if (std::find(std::begin(names), std::end(names), name) == std::end(names))
                        {
                            names.push_back(name);
                            unsigned extent = layer.extent();
                            if (zoom_factor == 1)
                            {
                                builder.add_existing_layer(layer);
                            }
                            else
                            {
                                using coordinate_type = std::int64_t;
                                using feature_builder_type = vtile::overzoomed_feature_builder<coordinate_type>;
                                vtzero::layer_builder layer_builder{builder, name, version, extent};
                                vtzero::property_mapper mapper{layer, layer_builder};
                                int dx, dy;
                                std::tie(dx, dy) = vtile::displacement(tile_obj->z, static_cast<int>(extent), target_z, target_x, target_y);
                                mapbox::geometry::box<coordinate_type> bbox{{-buffer_size, -buffer_size},
                                                                            {static_cast<int>(extent) + buffer_size,
                                                                             static_cast<int>(extent) + buffer_size}};
                                feature_builder_type f_builder{layer_builder, mapper, bbox, dx, dy, zoom_factor};
                                if (version == MVT_VERSION_1)
                                {
                                    layer.for_each_feature(build_feature_from_v1<feature_builder_type>(f_builder));
                                }
                                else
                                {
                                    layer.for_each_feature(build_feature_from_v2<feature_builder_type>(f_builder));
                                }
                            }
                        }
                    }
                }
                else
                {
                    std::ostringstream os;
                    os << "Invalid tile composite request: SOURCE("
                       << tile_obj->z << "," << tile_obj->x << "," << tile_obj->y << ")"
                       << " TARGET(" << target_z << "," << target_x << "," << target_y << ")";
                    throw std::invalid_argument(os.str());
                }
            }
            std::string& tile_buffer = *output_buffer_;
            if (baton_data_->compress)
            {
                std::string temp;
                builder.serialize(temp);
                tile_buffer = gzip::compress(temp.data(), temp.size());
            }
            else
            {
                builder.serialize(tile_buffer);
            }
        }
        // LCOV_EXCL_START
        catch (std::exception const& e)
        {
            SetError(e.what());
        }
        // LCOV_EXCL_STOP
    }
    void OnOK() override
    {
        std::string& tile_buffer = *output_buffer_;
        Napi::HandleScope scope(Env());
        Napi::Value argv = Napi::Buffer<char>::New(Env(),
                                                   const_cast<char*>(tile_buffer.data()),
                                                   tile_buffer.size(),
                                                   [](Napi::Env, char*, std::string* s) {
                                                       delete s;
                                                   },
                                                   output_buffer_.release());

        Callback().Call({Env().Null(), argv});
    }

    std::unique_ptr<BatonType> const baton_data_;
    std::unique_ptr<std::string> output_buffer_;
};

Napi::Value composite(Napi::CallbackInfo const& info)
{
    // validate callback function
    std::size_t length = info.Length();
    if (length == 0)
    {
        Napi::Error::New(info.Env(), "last argument must be a callback function").ThrowAsJavaScriptException();
        return info.Env().Null();
    }
    Napi::Value callback_val = info[length - 1];
    if (!callback_val.IsFunction())
    {
        Napi::Error::New(info.Env(), "last argument must be a callback function").ThrowAsJavaScriptException();
        return info.Env().Null();
    }

    Napi::Function callback = callback_val.As<Napi::Function>();

    // validate tiles
    if (!info[0].IsArray())
    {
        return utils::CallbackError("first arg 'tiles' must be an array of tile objects", info);
    }

    Napi::Array tiles = info[0].As<Napi::Array>();
    unsigned num_tiles = tiles.Length();

    if (num_tiles <= 0)
    {
        return utils::CallbackError("'tiles' array must be of length greater than 0", info);
    }

    std::unique_ptr<BatonType> baton_data = std::make_unique<BatonType>(num_tiles);

    v8::Isolate* isolate = v8::Isolate::GetCurrent();

    for (unsigned t = 0; t < num_tiles; ++t)
    {
        Napi::Value tile_val = tiles.Get(t);
        if (!tile_val.IsObject())
        {
            return utils::CallbackError("items in 'tiles' array must be objects", info);
        }
<<<<<<< HEAD
=======
        v8::MaybeLocal<v8::Object> maybe_tile_obj = tile_val->ToObject(isolate->GetCurrentContext());
        if (maybe_tile_obj.IsEmpty())
        {
            return utils::CallbackError("items in 'tiles' can't be empty", callback);
        }
        v8::Local<v8::Object> tile_obj = maybe_tile_obj.ToLocalChecked();
>>>>>>> 8cf06ea2

        Napi::Object tile_obj = tile_val.As<Napi::Object>();
        // check buffer value
        if (!tile_obj.Has(Napi::String::New(info.Env(), "buffer")))
        {
            return utils::CallbackError("item in 'tiles' array does not include a buffer value", info);
        }
        Napi::Value buf_val = tile_obj.Get(Napi::String::New(info.Env(), "buffer"));
        if (buf_val.IsNull() || buf_val.IsUndefined())
        {
            return utils::CallbackError("buffer value in 'tiles' array item is null or undefined", info);
        }
<<<<<<< HEAD
        Napi::Object buffer_obj = buf_val.As<Napi::Object>();
        if (!buffer_obj.IsBuffer())
=======
        v8::MaybeLocal<v8::Object> maybe_buffer = buf_val->ToObject(isolate->GetCurrentContext());
        if (maybe_buffer.IsEmpty())
        {
            return utils::CallbackError("buffer value in 'tiles' array is empty", callback);
        }
        v8::Local<v8::Object> buffer = maybe_buffer.ToLocalChecked();

        if (!node::Buffer::HasInstance(buffer))
>>>>>>> 8cf06ea2
        {
            return utils::CallbackError("buffer value in 'tiles' array item is not a true buffer", info);
        }

        Napi::Buffer<char> buffer = buffer_obj.As<Napi::Buffer<char>>();
        // z value
        if (!tile_obj.Has(Napi::String::New(info.Env(), "z")))
        {
            return utils::CallbackError("item in 'tiles' array does not include a 'z' value", info);
        }
        Napi::Value z_val = tile_obj.Get(Napi::String::New(info.Env(), "z"));
        if (!z_val.IsNumber())
        {
            return utils::CallbackError("'z' value in 'tiles' array item is not an int32", info);
        }
<<<<<<< HEAD
        int z = z_val.As<Napi::Number>().Int32Value();
=======
        v8::Maybe<int> maybe_z = z_val->Int32Value(isolate->GetCurrentContext());
        if (maybe_z.IsNothing())
        {
            return utils::CallbackError("'z' value is nothing", callback);
        }
        int z = maybe_z.FromJust();
>>>>>>> 8cf06ea2
        if (z < 0)
        {
            return utils::CallbackError("'z' value must not be less than zero", info);
        }

        // x value
        if (!tile_obj.Has(Napi::String::New(info.Env(), "x")))
        {
            return utils::CallbackError("item in 'tiles' array does not include a 'x' value", info);
        }
        Napi::Value x_val = tile_obj.Get(Napi::String::New(info.Env(), "x"));
        if (!x_val.IsNumber())
        {
            return utils::CallbackError("'x' value in 'tiles' array item is not an int32", info);
        }
<<<<<<< HEAD
        int x = x_val.As<Napi::Number>().Int32Value();
=======
        v8::Maybe<int> maybe_x = x_val->Int32Value(isolate->GetCurrentContext());
        if (maybe_x.IsNothing())
        {
            return utils::CallbackError("'x' value is nothing", callback);
        }
        int x = maybe_x.FromJust();
>>>>>>> 8cf06ea2
        if (x < 0)
        {
            return utils::CallbackError("'x' value must not be less than zero", info);
        }

        // y value
        if (!tile_obj.Has(Napi::String::New(info.Env(), "y")))
        {
            return utils::CallbackError("item in 'tiles' array does not include a 'y' value", info);
        }
        Napi::Value y_val = tile_obj.Get(Napi::String::New(info.Env(), "y"));
        if (!y_val.IsNumber())
        {
            return utils::CallbackError("'y' value in 'tiles' array item is not an int32", info);
        }
<<<<<<< HEAD
        int y = y_val.As<Napi::Number>().Int32Value();
=======
        v8::Maybe<int> maybe_y = y_val->Int32Value(isolate->GetCurrentContext());
        if (maybe_y.IsNothing())
        {
            return utils::CallbackError("'y' value is nothing", callback);
        }
        int y = maybe_y.FromJust();
>>>>>>> 8cf06ea2
        if (y < 0)
        {
            return utils::CallbackError("'y' value must not be less than zero", info);
        }

        baton_data->tiles.push_back(std::make_unique<TileObject>(z, x, y, buffer));
    }

    //validate zxy maprequest object
    if (!info[1].IsObject())
    {
        return utils::CallbackError("'zxy_maprequest' must be an object", info);
    }
    Napi::Object zxy_maprequest = info[1].As<Napi::Object>();

    // z value of map request object
    if (!zxy_maprequest.Has(Napi::String::New(info.Env(), "z")))
    {
        return utils::CallbackError("item in 'tiles' array does not include a 'z' value", info);
    }
    Napi::Value z_val_maprequest = zxy_maprequest.Get(Napi::String::New(info.Env(), "z"));
    if (!z_val_maprequest.IsNumber())
    {
        return utils::CallbackError("'z' value in 'tiles' array item is not an int32", info);
    }
<<<<<<< HEAD
    int z_maprequest = z_val_maprequest.As<Napi::Number>().Int32Value();
=======
    v8::Maybe<int> maybe_z_maprequest = z_val_maprequest->Int32Value(isolate->GetCurrentContext());
    if (maybe_z_maprequest.IsNothing())
    {
        return utils::CallbackError("'z' value in 'tiles' array item is nothing", callback);
    }
    int z_maprequest = maybe_z_maprequest.FromJust();
>>>>>>> 8cf06ea2
    if (z_maprequest < 0)
    {
        return utils::CallbackError("'z' value must not be less than zero", info);
    }
    baton_data->z = z_maprequest;

    // x value of map request object
    if (!zxy_maprequest.Has(Napi::String::New(info.Env(), "x")))
    {
        return utils::CallbackError("item in 'tiles' array does not include a 'x' value", info);
    }
    Napi::Value x_val_maprequest = zxy_maprequest.Get(Napi::String::New(info.Env(), "x"));
    if (!x_val_maprequest.IsNumber())
    {
        return utils::CallbackError("'x' value in 'tiles' array item is not an int32", info);
    }
<<<<<<< HEAD
    int x_maprequest = x_val_maprequest.As<Napi::Number>().Int32Value();
=======
    v8::Maybe<int> maybe_x_maprequest = x_val_maprequest->Int32Value(isolate->GetCurrentContext());
    if (maybe_x_maprequest.IsNothing())
    {
        return utils::CallbackError("'x' value in 'tiles' array item is nothing", callback);
    }
    int x_maprequest = maybe_x_maprequest.FromJust();
>>>>>>> 8cf06ea2
    if (x_maprequest < 0)
    {
        return utils::CallbackError("'x' value must not be less than zero", info);
    }

    baton_data->x = x_maprequest;

    // y value of maprequest object
    if (!zxy_maprequest.Has(Napi::String::New(info.Env(), "y")))
    {
        return utils::CallbackError("item in 'tiles' array does not include a 'y' value", info);
    }
    Napi::Value y_val_maprequest = zxy_maprequest.Get(Napi::String::New(info.Env(), "y"));
    if (!y_val_maprequest.IsNumber())
    {
        return utils::CallbackError("'y' value in 'tiles' array item is not an int32", info);
    }
<<<<<<< HEAD
    int y_maprequest = y_val_maprequest.As<Napi::Number>().Int32Value();
=======
    v8::Maybe<int> maybe_y_maprequest = y_val_maprequest->Int32Value(isolate->GetCurrentContext());
    if (maybe_y_maprequest.IsNothing())
    {
        return utils::CallbackError("'y' value in 'tiles' array item is nothing", callback);
    }
    int y_maprequest = maybe_y_maprequest.FromJust();
>>>>>>> 8cf06ea2
    if (y_maprequest < 0)
    {
        return utils::CallbackError("'y' value must not be less than zero", info);
    }

    baton_data->y = y_maprequest;

    if (info.Length() > 3) // options
    {
        if (!info[2].IsObject())
        {
            return utils::CallbackError("'options' arg must be an object", info);
        }
<<<<<<< HEAD
        Napi::Object options = info[2].As<Napi::Object>();
        if (options.Has(Napi::String::New(info.Env(), "buffer_size")))
=======
        v8::Local<v8::Object> options = info[2]->ToObject(isolate->GetCurrentContext()).ToLocalChecked();
        if (options->Has(Nan::New("buffer_size").ToLocalChecked()))
>>>>>>> 8cf06ea2
        {
            Napi::Value bs_value = options.Get(Napi::String::New(info.Env(), "buffer_size"));
            if (!bs_value.IsNumber())
            {
                return utils::CallbackError("'buffer_size' must be an int32", info);
            }
<<<<<<< HEAD

            int buffer_size = bs_value.As<Napi::Number>().Int32Value();
=======
            v8::Maybe<int> maybe_buffer_size = bs_value->Int32Value(isolate->GetCurrentContext());
            if (maybe_buffer_size.IsNothing())
            {
                return utils::CallbackError("'buffer_size' is nothing", callback);
            }
            int buffer_size = maybe_buffer_size.FromJust();
>>>>>>> 8cf06ea2
            if (buffer_size < 0)
            {
                return utils::CallbackError("'buffer_size' must be a positive int32", info);
            }
            baton_data->buffer_size = buffer_size;
        }
        if (options.Has(Napi::String::New(info.Env(), "compress")))
        {
            Napi::Value comp_value = options.Get(Napi::String::New(info.Env(), "compress"));
            if (!comp_value.IsBoolean())
            {
                return utils::CallbackError("'compress' must be a boolean", info);
            }
<<<<<<< HEAD
            baton_data->compress = comp_value.As<Napi::Boolean>().Value();
=======
            v8::Maybe<bool> maybe_compress = comp_value->BooleanValue(isolate->GetCurrentContext());
            if (maybe_compress.IsNothing())
            {
                return utils::CallbackError("'compress' is nothing", callback);
            }
            baton_data->compress = maybe_compress.FromJust();
>>>>>>> 8cf06ea2
        }
    }
    auto* worker = new CompositeWorker{std::move(baton_data), callback};
    worker->Queue();
    return info.Env().Undefined();
}
} // namespace vtile<|MERGE_RESOLUTION|>--- conflicted
+++ resolved
@@ -269,8 +269,6 @@
 
     std::unique_ptr<BatonType> baton_data = std::make_unique<BatonType>(num_tiles);
 
-    v8::Isolate* isolate = v8::Isolate::GetCurrent();
-
     for (unsigned t = 0; t < num_tiles; ++t)
     {
         Napi::Value tile_val = tiles.Get(t);
@@ -278,15 +276,6 @@
         {
             return utils::CallbackError("items in 'tiles' array must be objects", info);
         }
-<<<<<<< HEAD
-=======
-        v8::MaybeLocal<v8::Object> maybe_tile_obj = tile_val->ToObject(isolate->GetCurrentContext());
-        if (maybe_tile_obj.IsEmpty())
-        {
-            return utils::CallbackError("items in 'tiles' can't be empty", callback);
-        }
-        v8::Local<v8::Object> tile_obj = maybe_tile_obj.ToLocalChecked();
->>>>>>> 8cf06ea2
 
         Napi::Object tile_obj = tile_val.As<Napi::Object>();
         // check buffer value
@@ -299,19 +288,9 @@
         {
             return utils::CallbackError("buffer value in 'tiles' array item is null or undefined", info);
         }
-<<<<<<< HEAD
+
         Napi::Object buffer_obj = buf_val.As<Napi::Object>();
         if (!buffer_obj.IsBuffer())
-=======
-        v8::MaybeLocal<v8::Object> maybe_buffer = buf_val->ToObject(isolate->GetCurrentContext());
-        if (maybe_buffer.IsEmpty())
-        {
-            return utils::CallbackError("buffer value in 'tiles' array is empty", callback);
-        }
-        v8::Local<v8::Object> buffer = maybe_buffer.ToLocalChecked();
-
-        if (!node::Buffer::HasInstance(buffer))
->>>>>>> 8cf06ea2
         {
             return utils::CallbackError("buffer value in 'tiles' array item is not a true buffer", info);
         }
@@ -327,16 +306,8 @@
         {
             return utils::CallbackError("'z' value in 'tiles' array item is not an int32", info);
         }
-<<<<<<< HEAD
+
         int z = z_val.As<Napi::Number>().Int32Value();
-=======
-        v8::Maybe<int> maybe_z = z_val->Int32Value(isolate->GetCurrentContext());
-        if (maybe_z.IsNothing())
-        {
-            return utils::CallbackError("'z' value is nothing", callback);
-        }
-        int z = maybe_z.FromJust();
->>>>>>> 8cf06ea2
         if (z < 0)
         {
             return utils::CallbackError("'z' value must not be less than zero", info);
@@ -352,16 +323,8 @@
         {
             return utils::CallbackError("'x' value in 'tiles' array item is not an int32", info);
         }
-<<<<<<< HEAD
+
         int x = x_val.As<Napi::Number>().Int32Value();
-=======
-        v8::Maybe<int> maybe_x = x_val->Int32Value(isolate->GetCurrentContext());
-        if (maybe_x.IsNothing())
-        {
-            return utils::CallbackError("'x' value is nothing", callback);
-        }
-        int x = maybe_x.FromJust();
->>>>>>> 8cf06ea2
         if (x < 0)
         {
             return utils::CallbackError("'x' value must not be less than zero", info);
@@ -377,16 +340,8 @@
         {
             return utils::CallbackError("'y' value in 'tiles' array item is not an int32", info);
         }
-<<<<<<< HEAD
+
         int y = y_val.As<Napi::Number>().Int32Value();
-=======
-        v8::Maybe<int> maybe_y = y_val->Int32Value(isolate->GetCurrentContext());
-        if (maybe_y.IsNothing())
-        {
-            return utils::CallbackError("'y' value is nothing", callback);
-        }
-        int y = maybe_y.FromJust();
->>>>>>> 8cf06ea2
         if (y < 0)
         {
             return utils::CallbackError("'y' value must not be less than zero", info);
@@ -412,16 +367,8 @@
     {
         return utils::CallbackError("'z' value in 'tiles' array item is not an int32", info);
     }
-<<<<<<< HEAD
+
     int z_maprequest = z_val_maprequest.As<Napi::Number>().Int32Value();
-=======
-    v8::Maybe<int> maybe_z_maprequest = z_val_maprequest->Int32Value(isolate->GetCurrentContext());
-    if (maybe_z_maprequest.IsNothing())
-    {
-        return utils::CallbackError("'z' value in 'tiles' array item is nothing", callback);
-    }
-    int z_maprequest = maybe_z_maprequest.FromJust();
->>>>>>> 8cf06ea2
     if (z_maprequest < 0)
     {
         return utils::CallbackError("'z' value must not be less than zero", info);
@@ -438,16 +385,8 @@
     {
         return utils::CallbackError("'x' value in 'tiles' array item is not an int32", info);
     }
-<<<<<<< HEAD
+
     int x_maprequest = x_val_maprequest.As<Napi::Number>().Int32Value();
-=======
-    v8::Maybe<int> maybe_x_maprequest = x_val_maprequest->Int32Value(isolate->GetCurrentContext());
-    if (maybe_x_maprequest.IsNothing())
-    {
-        return utils::CallbackError("'x' value in 'tiles' array item is nothing", callback);
-    }
-    int x_maprequest = maybe_x_maprequest.FromJust();
->>>>>>> 8cf06ea2
     if (x_maprequest < 0)
     {
         return utils::CallbackError("'x' value must not be less than zero", info);
@@ -465,16 +404,8 @@
     {
         return utils::CallbackError("'y' value in 'tiles' array item is not an int32", info);
     }
-<<<<<<< HEAD
+
     int y_maprequest = y_val_maprequest.As<Napi::Number>().Int32Value();
-=======
-    v8::Maybe<int> maybe_y_maprequest = y_val_maprequest->Int32Value(isolate->GetCurrentContext());
-    if (maybe_y_maprequest.IsNothing())
-    {
-        return utils::CallbackError("'y' value in 'tiles' array item is nothing", callback);
-    }
-    int y_maprequest = maybe_y_maprequest.FromJust();
->>>>>>> 8cf06ea2
     if (y_maprequest < 0)
     {
         return utils::CallbackError("'y' value must not be less than zero", info);
@@ -488,30 +419,17 @@
         {
             return utils::CallbackError("'options' arg must be an object", info);
         }
-<<<<<<< HEAD
+
         Napi::Object options = info[2].As<Napi::Object>();
         if (options.Has(Napi::String::New(info.Env(), "buffer_size")))
-=======
-        v8::Local<v8::Object> options = info[2]->ToObject(isolate->GetCurrentContext()).ToLocalChecked();
-        if (options->Has(Nan::New("buffer_size").ToLocalChecked()))
->>>>>>> 8cf06ea2
         {
             Napi::Value bs_value = options.Get(Napi::String::New(info.Env(), "buffer_size"));
             if (!bs_value.IsNumber())
             {
                 return utils::CallbackError("'buffer_size' must be an int32", info);
             }
-<<<<<<< HEAD
 
             int buffer_size = bs_value.As<Napi::Number>().Int32Value();
-=======
-            v8::Maybe<int> maybe_buffer_size = bs_value->Int32Value(isolate->GetCurrentContext());
-            if (maybe_buffer_size.IsNothing())
-            {
-                return utils::CallbackError("'buffer_size' is nothing", callback);
-            }
-            int buffer_size = maybe_buffer_size.FromJust();
->>>>>>> 8cf06ea2
             if (buffer_size < 0)
             {
                 return utils::CallbackError("'buffer_size' must be a positive int32", info);
@@ -525,16 +443,8 @@
             {
                 return utils::CallbackError("'compress' must be a boolean", info);
             }
-<<<<<<< HEAD
+
             baton_data->compress = comp_value.As<Napi::Boolean>().Value();
-=======
-            v8::Maybe<bool> maybe_compress = comp_value->BooleanValue(isolate->GetCurrentContext());
-            if (maybe_compress.IsNothing())
-            {
-                return utils::CallbackError("'compress' is nothing", callback);
-            }
-            baton_data->compress = maybe_compress.FromJust();
->>>>>>> 8cf06ea2
         }
     }
     auto* worker = new CompositeWorker{std::move(baton_data), callback};
