--- conflicted
+++ resolved
@@ -6,9 +6,9 @@
 
 namespace vtile {
 
-
 /// an intermediate representation of a tile buffer and its necessary components
-struct TileObject {
+struct TileObject
+{
     TileObject(std::uint32_t z0,
                std::uint32_t x0,
                std::uint32_t y0,
@@ -17,13 +17,15 @@
           x(x0),
           y(y0),
           data(node::Buffer::Data(buffer), node::Buffer::Length(buffer)),
-          buffer_ref() {
+          buffer_ref()
+    {
         buffer_ref.Reset(buffer.As<v8::Object>());
     }
 
     // explicitly use the destructor to clean up
     // the persistent buffer ref by Reset()-ing
-    ~TileObject() {
+    ~TileObject()
+    {
         buffer_ref.Reset();
     }
 
@@ -46,10 +48,12 @@
 };
 
 /// the baton of data to be passed from the v8 thread into the cpp threadpool
-struct BatonType {
+struct BatonType
+{
     explicit BatonType(std::uint32_t num_tiles)
         : tiles(),
-          layers() {
+          layers()
+    {
         tiles.reserve(num_tiles);
     }
 
@@ -66,19 +70,22 @@
     std::vector<std::string> layers;
 };
 
-struct AsyncHelloWorker : Nan::AsyncWorker {
+struct AsyncHelloWorker : Nan::AsyncWorker
+{
     using Base = Nan::AsyncWorker;
-// ask carol about const&
+    // ask carol about const&
     AsyncHelloWorker(std::unique_ptr<BatonType> baton_data, Nan::Callback* cb)
         : Base(cb), baton_data_{std::move(baton_data)} {}
 
     // The Execute() function is getting called when the worker starts to run.
     // - You only have access to member variables stored in this worker.
     // - You do not have access to Javascript v8 objects here.
-    void Execute() override {
+    void Execute() override
+    {
         // The try/catch is critical here: if code was added that could throw an
         // unhandled error INSIDE the threadpool, it would be disasterous
-        try {
+        try
+        {
             // construct vtzero::vector_tile from the buffer
             // vtzero::vector_tile tile{node::Buffer::Data(composite_baton_.buffer), node::Buffer::Length(composite_baton_.buffer)};
             // auto layer = tile.next_layer();
@@ -86,7 +93,9 @@
             //     std::string name(layer.name());
             //     std::cerr << "LAYER:" << name << std::endl;
             // }
-        } catch (const std::exception& e) {
+        }
+        catch (const std::exception& e)
+        {
             SetErrorMessage(e.what());
         }
     }
@@ -98,7 +107,8 @@
     // - You have access to Javascript v8 objects again
     // - You have to translate from C++ member variables to Javascript v8 objects
     // - Finally, you call the user's callback with your results
-    void HandleOKCallback() override {
+    void HandleOKCallback() override
+    {
         Nan::HandleScope scope;
 
         const auto argc = 2u;
@@ -264,32 +274,12 @@
         {
             return utils::CallbackError("'y' value must not be less than zero", callback);
         }
-<<<<<<< HEAD
-
-        try
-        {
-            //// construct vtzero::vector_tile from the buffer
-            vtzero::vector_tile tile{node::Buffer::Data(buffer), node::Buffer::Length(buffer)};
-            auto layer = tile.next_layer();
-            {
-                std::string name(layer.name());
-                std::cerr << "LAYER:" << name << std::endl;
-            }
-            ////
-        }
-        catch (std::exception const& ex)
-        {
-            // const vs reference, ex var
-            return utils::CallbackError(ex.what(), callback);
-        }
-=======
-        
+
         std::unique_ptr<TileObject> tile{new TileObject{static_cast<std::uint32_t>(z),
                                                         static_cast<std::uint32_t>(x),
                                                         static_cast<std::uint32_t>(y),
                                                         buffer}};
         baton_data->tiles.push_back(std::move(tile));
->>>>>>> 34398f61
     }
     // enter the threadpool, then done in the callback function call the threadpool
     auto* worker = new AsyncHelloWorker{std::move(baton_data), new Nan::Callback{callback}};
